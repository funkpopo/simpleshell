--- conflicted
+++ resolved
@@ -4,11 +4,7 @@
 import { createProtocol } from 'vue-cli-plugin-electron-builder/lib'
 import { initialize, enable } from '@electron/remote/main'
 import path from 'path'
-<<<<<<< HEAD
-=======
 import { spawn } from 'child_process'
-import fs from 'fs'
->>>>>>> 85095a8e
 
 initialize()
 
@@ -28,11 +24,136 @@
   { scheme: 'app', privileges: { secure: true, standard: true } }
 ])
 
-<<<<<<< HEAD
+let backendProcess = null
 let mainWindow = null
 
-async function createWindow() {
+function showError(title, content) {
+  dialog.showErrorBox(title, content)
+}
+
+function startBackend() {
   try {
+    const appPath = app.getPath('exe')
+    const appDir = path.dirname(appPath)
+    
+    // 在开发环境和生产环境使用不同的后端启动方式
+    const backendExecutable = isDevelopment
+      ? 'python'
+      : path.join(appDir, 'app.exe')
+
+    const backendArgs = isDevelopment
+      ? [path.join(__dirname, '..', 'backend', 'app.py')]
+      : []
+
+    console.log('Starting backend process:', backendExecutable)
+    console.log('Backend args:', backendArgs)
+    console.log('Working directory:', appDir)
+
+    // 检查后端可执行文件是否存在
+    if (!isDevelopment && !fs.existsSync(backendExecutable)) {
+      throw new Error(`Backend executable not found at: ${backendExecutable}`)
+    }
+
+    // 尝试终止可能存在的旧进程
+    if (backendProcess) {
+      try {
+        backendProcess.kill()
+      } catch (e) {
+        console.log('Error killing existing backend process:', e)
+      }
+    }
+
+    backendProcess = spawn(backendExecutable, backendArgs, {
+      stdio: ['pipe', 'pipe', 'pipe'],
+      detached: process.platform !== 'win32', // Windows 上不需要 detached
+      cwd: appDir,
+      windowsHide: true,
+      env: {
+        ...process.env,
+        PYTHONUNBUFFERED: '1'
+      }
+    })
+
+    backendProcess.stdout.on('data', (data) => {
+      console.log(`Backend stdout: ${data}`)
+    })
+
+    backendProcess.stderr.on('data', (data) => {
+      console.error(`Backend stderr: ${data}`)
+      // 如果发现关键错误信息，可以显示给用户
+      if (data.toString().includes('Error:')) {
+        showError('Backend Error', data.toString())
+      }
+    })
+
+    backendProcess.on('error', (err) => {
+      console.error('Failed to start backend process:', err)
+      showError('Backend Start Error', `Failed to start backend: ${err.message}`)
+    })
+
+    backendProcess.on('close', (code) => {
+      console.log(`Backend process exited with code ${code}`)
+      if (code !== 0 && code !== null) {
+        // 如果后端进程异常退出，尝试重启
+        console.log('Attempting to restart backend process...')
+        setTimeout(() => {
+          startBackend()
+        }, 1000) // 等待1秒后重试
+      }
+    })
+
+    // 检查进程是否成功启动
+    if (!backendProcess.pid) {
+      throw new Error('Failed to get backend process PID')
+    }
+
+    return true
+  } catch (error) {
+    console.error('Error in startBackend:', error)
+    showError('Backend Error', `Failed to start backend service: ${error.message}`)
+    return false
+  }
+}
+
+async function waitForBackend() {
+  const maxAttempts = 30 // 最多等待30秒
+  let attempts = 0
+
+  while (attempts < maxAttempts) {
+    try {
+      const response = await fetch('http://localhost:5000/health')
+      if (response.ok) {
+        console.log('Backend is ready')
+        return true
+      }
+    } catch (error) {
+      console.log('Waiting for backend...', attempts)
+    }
+    await new Promise(resolve => setTimeout(resolve, 1000))
+    attempts++
+  }
+
+  throw new Error('Backend failed to start within 30 seconds')
+}
+
+function startBackend() {
+  try {
+    // 启动后端服务
+    const backendStarted = startBackend()
+    if (!backendStarted) {
+      throw new Error('Failed to start backend service')
+    }
+
+    // 等待后端服务就绪
+    try {
+      await waitForBackend()
+    } catch (error) {
+      console.error('Backend startup timeout:', error)
+      showError('Backend Error', 'Backend service failed to start in time')
+      app.quit()
+      return
+    }
+
     mainWindow = new BrowserWindow({
       width: 1200,
       height: 800,
@@ -42,122 +163,6 @@
         enableRemoteModule: true
       }
     })
-=======
-async function waitForBackend() {
-  const maxAttempts = 30 // 最多等待30秒
-  let attempts = 0
-
-  while (attempts < maxAttempts) {
-    try {
-      const response = await fetch('http://localhost:5000/health')
-      if (response.ok) {
-        console.log('Backend is ready')
-        return true
-      }
-    } catch (error) {
-      console.log('Waiting for backend...', attempts)
-    }
-    await new Promise(resolve => setTimeout(resolve, 1000))
-    attempts++
-  }
-
-  throw new Error('Backend failed to start within 30 seconds')
-}
-
-function startBackend() {
-  try {
-    const appPath = app.getPath('exe')
-    const appDir = path.dirname(appPath)
-    
-    const backendExecutable = isDevelopment
-      ? 'python'
-      : path.join(appDir, 'app.exe')
-
-    const backendArgs = isDevelopment
-      ? [path.join(__dirname, '..', 'backend', 'app.py')]
-      : []
-
-    console.log('Starting backend process:', backendExecutable)
-    console.log('Backend args:', backendArgs)
-    console.log('Working directory:', appDir)
-
-    // 在生产环境中检查后端可执行文件是否存在
-    if (!isDevelopment && !fs.existsSync(backendExecutable)) {
-      throw new Error(`Backend executable not found at: ${backendExecutable}`)
-    }
-
-    // Windows 平台特殊处理
-    if (process.platform === 'win32' && !isDevelopment) {
-      backendProcess = spawn(backendExecutable, backendArgs, {
-        stdio: ['pipe', 'pipe', 'pipe'],
-        detached: false, // 确保进程不会独立运行
-        windowsHide: true,
-        cwd: appDir,
-        env: {
-          ...process.env,
-          PYTHONUNBUFFERED: '1'
-        }
-      })
-    } else {
-      backendProcess = spawn(backendExecutable, backendArgs, {
-        stdio: ['pipe', 'pipe', 'pipe'],
-        detached: false,
-        windowsHide: true,
-        cwd: appDir,
-        env: {
-          ...process.env,
-          PYTHONUNBUFFERED: '1'
-        }
-      })
-    }
-
-    // 添加进程错误处理
-    backendProcess.on('error', (err) => {
-      console.error('Backend process error:', err)
-      dialog.showErrorBox('Backend Error', `Failed to start backend: ${err.message}`)
-      app.quit()
-    })
-
-    // 添加进程退出处理
-    backendProcess.on('exit', (code, signal) => {
-      console.log(`Backend process exited with code ${code} and signal ${signal}`)
-      if (code !== 0 && code !== null) {
-        dialog.showErrorBox('Backend Error', `Backend process exited unexpectedly with code ${code}`)
-        app.quit()
-      }
-    })
-
-    // 添加日志输出
-    backendProcess.stdout.on('data', (data) => {
-      console.log(`Backend stdout: ${data}`)
-    })
-
-    backendProcess.stderr.on('data', (data) => {
-      console.error(`Backend stderr: ${data}`)
-    })
-
-    return true
-  } catch (error) {
-    console.error('Failed to start backend:', error)
-    dialog.showErrorBox('Backend Error', `Failed to start backend service: ${error.message}`)
-    return false
-  }
-}
-
-async function createWindow() {
-  if (!isAppReady || isWindowCreated) return
-
-  mainWindow = new BrowserWindow({
-    width: 1200,
-    height: 800,
-    show: false,
-    backgroundColor: '#fff',
-    webPreferences: {
-      nodeIntegration: process.env.ELECTRON_NODE_INTEGRATION,
-      contextIsolation: !process.env.ELECTRON_NODE_INTEGRATION,
-      enableRemoteModule: true
-    }
-  })
 
   enable(mainWindow.webContents)
 
@@ -168,28 +173,19 @@
     createProtocol('app')
     mainWindow.loadURL('app://./index.html')
   }
->>>>>>> 85095a8e
 
   mainWindow.once('ready-to-show', () => {
     mainWindow.show()
   })
 
-  mainWindow.on('closed', () => {
-    mainWindow = null
-    isWindowCreated = false
-  })
-
-<<<<<<< HEAD
     mainWindow.on('closed', () => {
       mainWindow = null
     })
   } catch (error) {
     console.error('Error in createWindow:', error)
+    showError('Application Error', `Failed to start application: ${error.message}`)
     app.quit()
   }
-=======
-  isWindowCreated = true
->>>>>>> 85095a8e
 }
 
 // 确保只有一个实例
@@ -204,26 +200,36 @@
     }
   })
 
-<<<<<<< HEAD
   app.on('window-all-closed', () => {
     if (process.platform !== 'darwin') {
-=======
-  // 优化应用启动
-  app.whenReady().then(async () => {
-    isAppReady = true
+      cleanupBackend() // 使用新的清理函数
+      app.quit()
+    }
+  })
+
+  app.on('activate', () => {
+    if (mainWindow === null) createWindow()
+  })
+
+  app.on('ready', async () => {
+    const appPath = app.getPath('exe')
+    const appDir = path.dirname(appPath)
     
-    // 启动后端服务
-    const backendStarted = startBackend()
-    if (!backendStarted) {
-      dialog.showErrorBox('Error', 'Failed to start backend service')
->>>>>>> 85095a8e
-      app.quit()
-      return
-    }
-
-<<<<<<< HEAD
-  app.on('ready', async () => {
+    // 确保必要的目录和文件存在
+    const tempDir = path.join(appDir, 'temp')
+    const configPath = path.join(appDir, 'config.json')
+    
     try {
+      // 创建 temp 目录
+      if (!fs.existsSync(tempDir)) {
+        fs.mkdirSync(tempDir)
+      }
+      
+      // 确保 config.json 存在
+      if (!fs.existsSync(configPath)) {
+        fs.writeFileSync(configPath, '[]', 'utf8')
+      }
+
       if (isDevelopment && !process.env.IS_TEST) {
         try {
           await installExtension(VUEJS3_DEVTOOLS)
@@ -235,33 +241,15 @@
       await createWindow()
     } catch (error) {
       console.error('Error during app ready:', error)
+      showError('Initialization Error', `Failed to initialize application: ${error.message}`)
       app.quit()
     }
   })
-=======
-    // 等待后端就绪
-    try {
-      await waitForBackend()
-      await createWindow()
-    } catch (error) {
-      dialog.showErrorBox('Error', 'Backend service failed to start')
-      app.quit()
-    }
-  })
-
-  app.on('window-all-closed', () => {
-    if (process.platform !== 'darwin') {
-      if (backendProcess) {
-        backendProcess.kill()
-      }
-      app.quit()
-    }
-  })
-
-  app.on('activate', () => {
-    if (!isWindowCreated) createWindow()
-  })
->>>>>>> 85095a8e
+
+  // 确保在应用退出时清理后端进程
+  app.on('will-quit', () => {
+    cleanupBackend() // 使用新的清理函数
+  })
 }
 
 // 开发环境下的退出处理
@@ -283,62 +271,57 @@
       app.quit()
     })
   }
-<<<<<<< HEAD
-}
-=======
-}
-
-// 优化错误处理
-process.on('uncaughtException', (error) => {
-  console.error('Uncaught Exception:', error)
-  if (mainWindow) {
-    mainWindow.webContents.send('error', error.message)
-  }
-})
-
-// 设置应用程序名称
-app.setName('SimpleSSH')
-
-// 优化内存使用
-app.commandLine.appendSwitch('js-flags', '--max-old-space-size=2048')
-
-// 在 Windows 上禁用 GPU 合成以提高性能
-if (process.platform === 'win32') {
-  app.commandLine.appendSwitch('disable-gpu-compositing')
-}
-
-// 修改应用退出处理
-app.on('will-quit', () => {
+}
+
+// 添加新的清理函数
+function cleanupBackend() {
   if (backendProcess) {
     try {
-      // Windows 平台特殊处理
+      // 在 Windows 上，我们需要使用 taskkill 来确保进程及其子进程都被终止
       if (process.platform === 'win32') {
-        // 使用 taskkill 确保子进程被终止
         const { execSync } = require('child_process')
         try {
-          execSync(`taskkill /F /T /PID ${backendProcess.pid}`)
+          // 首先尝试正常终止进程
+          backendProcess.kill()
+          
+          // 然后强制终止所有相关进程
+          execSync(`taskkill /F /T /PID ${backendProcess.pid}`, { 
+            windowsHide: true,
+            stdio: 'ignore' 
+          })
         } catch (e) {
           console.log('Error during taskkill:', e)
         }
       } else {
-        process.kill(-backendProcess.pid) // 使用进程组 ID
+        // 在非 Windows 平台上使用 kill
+        process.kill(-backendProcess.pid) // 使用负 PID 来终止整个进程组
       }
     } catch (error) {
       console.error('Error killing backend process:', error)
-    }
-  }
+    } finally {
+      backendProcess = null
+    }
+  }
+}
+
+// 添加进程退出时的清理
+process.on('exit', () => {
+  cleanupBackend()
 })
 
-// 添加异常退出处理
+// 添加异常退出时的清理
+process.on('SIGINT', () => {
+  cleanupBackend()
+  process.exit()
+})
+
+process.on('SIGTERM', () => {
+  cleanupBackend()
+  process.exit()
+})
+
 process.on('uncaughtException', (error) => {
   console.error('Uncaught Exception:', error)
-  if (backendProcess) {
-    try {
-      backendProcess.kill()
-    } catch (e) {
-      console.error('Error killing backend process:', e)
-    }
-  }
-  app.quit()
-})
->>>>>>> 85095a8e
+  cleanupBackend()
+  process.exit(1)
+})